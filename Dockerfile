--- conflicted
+++ resolved
@@ -9,15 +9,10 @@
 
 # Release
 FROM alpine:3.17.2
-<<<<<<< HEAD
-RUN apk add --no-cache bind-tools ca-certificates chromium curl
-COPY --from=build-env /go/bin/nuclei /usr/local/bin/nuclei
-HEALTHCHECK --interval=5m --timeout=3s \
-  CMD curl -f http://127.0.0.1:63636/metrics || exit 1
-=======
 RUN apk -U upgrade --no-cache \
     && apk add --no-cache bind-tools chromium ca-certificates
 COPY --from=build-env /app/v2/nuclei /usr/local/bin/
+HEALTHCHECK --interval=5m --timeout=3s \
+  CMD curl -f http://127.0.0.1:63636/metrics || exit 1
 
->>>>>>> a0c5cf1f
 ENTRYPOINT ["nuclei"]