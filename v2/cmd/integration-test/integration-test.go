--- conflicted
+++ resolved
@@ -10,10 +10,7 @@
 
 	"github.com/projectdiscovery/nuclei/v2/pkg/testutils"
 	sliceutil "github.com/projectdiscovery/utils/slice"
-<<<<<<< HEAD
 	stringsutil "github.com/projectdiscovery/utils/strings"
-=======
->>>>>>> 6c707efc
 )
 
 var (
@@ -67,15 +64,11 @@
 		os.Exit(1)
 	}
 
-<<<<<<< HEAD
 	var customTestsList []string
 	if stringsutil.ContainsAny(customTests, ",") {
 		customTestsList = strings.Split(strings.TrimSpace(customTests), ",")
 	}
-=======
-	customTestsList := normalizeSplit(customTests)
 
->>>>>>> 6c707efc
 	failedTestTemplatePaths := runTests(customTestsList)
 
 	if len(failedTestTemplatePaths) > 0 {
@@ -136,11 +129,4 @@
 		return fmt.Errorf("incorrect number of results: %d (actual) vs %d (expected) \nResults:\n\t%s\n", len(results), expectedNumber, strings.Join(results, "\n\t"))
 	}
 	return nil
-<<<<<<< HEAD
-=======
-}
-
-func normalizeSplit(str string) []string {
-	return strings.Split(strings.TrimSpace(str), ",")
->>>>>>> 6c707efc
 }