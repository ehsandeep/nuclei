package workflows

import (
	"sync"

	tengo "github.com/d5/tengo/v2"
	"github.com/projectdiscovery/gologger"
<<<<<<< HEAD
	"github.com/projectdiscovery/nuclei/v2/internal/progress"
	"github.com/projectdiscovery/nuclei/v2/pkg/executor"
=======
	"github.com/projectdiscovery/nuclei/v2/pkg/executer"
	"github.com/projectdiscovery/nuclei/v2/pkg/generators"
>>>>>>> f22a223e
)

// NucleiVar within the scripting engine
type NucleiVar struct {
	tengo.ObjectImpl
	Templates    []*Template
	URL          string
	InternalVars map[string]interface{}
	sync.RWMutex
}

// Template contains HTTPOptions and DNSOptions for a single template
type Template struct {
	HTTPOptions *executer.HTTPOptions
	DNSOptions  *executer.DNSOptions
}

// TypeName of the variable
func (n *NucleiVar) TypeName() string {
	return "nuclei-var"
}

// CanCall can be called from within the scripting engine
func (n *NucleiVar) CanCall() bool {
	return true
}

// Call logic - args[0]=headers, args[1]=payloads
func (n *NucleiVar) Call(args ...tengo.Object) (ret tengo.Object, err error) {
	n.InternalVars = make(map[string]interface{})
	headers := make(map[string]string)
	externalVars := make(map[string]interface{})

	// if external variables are specified and matches the template ones, these gets overwritten
	if len(args) >= 1 {
		headers = iterableToMapString(args[0])
	}

	// if external variables are specified and matches the template ones, these gets overwritten
	if len(args) >= 2 {
		externalVars = iterableToMap(args[1])
	}

<<<<<<< HEAD
	// track progress
	p := progress.NewProgress(false)

=======
	var gotResult bool
>>>>>>> f22a223e
	for _, template := range n.Templates {
		if template.HTTPOptions != nil {
			for _, request := range template.HTTPOptions.Template.BulkRequestsHTTP {
				// apply externally supplied payloads if any
				request.Headers = generators.MergeMapsWithStrings(request.Headers, headers)
				// apply externally supplied payloads if any
				request.Payloads = generators.MergeMaps(request.Payloads, externalVars)
				template.HTTPOptions.BulkHttpRequest = request
				httpExecuter, err := executer.NewHTTPExecuter(template.HTTPOptions)
				if err != nil {
					gologger.Warningf("Could not compile request for template '%s': %s\n", template.HTTPOptions.Template.ID, err)
					continue
				}
<<<<<<< HEAD
				err = httpExecutor.ExecuteHTTP(p, n.URL)
				if err != nil {
					gologger.Warningf("Could not send request for template '%s': %s\n", template.HTTPOptions.Template.ID, err)
=======
				result := httpExecuter.ExecuteHTTP(n.URL)
				if result.Error != nil {
					gologger.Warningf("Could not send request for template '%s': %s\n", template.HTTPOptions.Template.ID, result.Error)
>>>>>>> f22a223e
					continue
				}

				if httpExecuter.Results {
					gotResult = true
					n.addResults(&result)
				}
			}
		}

		if template.DNSOptions != nil {
			for _, request := range template.DNSOptions.Template.RequestsDNS {
				template.DNSOptions.DNSRequest = request
				dnsExecuter := executer.NewDNSExecuter(template.DNSOptions)
				result := dnsExecuter.ExecuteDNS(n.URL)
				if result.Error != nil {
					gologger.Warningf("Could not compile request for template '%s': %s\n", template.HTTPOptions.Template.ID, result.Error)
					continue
				}

				if dnsExecuter.Results {
					gotResult = true
					n.addResults(&result)
				}
			}
		}
	}

	if gotResult {
		return tengo.TrueValue, nil
	}
	return tengo.FalseValue, nil
}

func (n *NucleiVar) IsFalsy() bool {
	n.RLock()
	defer n.RUnlock()

	return len(n.InternalVars) == 0
}

func (n *NucleiVar) addResults(r *executer.Result) {
	n.RLock()
	defer n.RUnlock()

	// add payload values as first, they will be accessible if not overwritter through
	// payload_name (from template) => value
	for k, v := range r.Meta {
		n.InternalVars[k] = v
	}

	for k, v := range r.Matches {
		n.InternalVars[k] = v
	}

	for k, v := range r.Extractions {
		n.InternalVars[k] = v
	}
}

// IndexGet returns the value for the given key.
func (n *NucleiVar) IndexGet(index tengo.Object) (res tengo.Object, err error) {
	strIdx, ok := tengo.ToString(index)
	if !ok {
		err = tengo.ErrInvalidIndexType
		return
	}

	r, ok := n.InternalVars[strIdx]
	if !ok {
		return tengo.UndefinedValue, nil
	}

	switch r.(type) {
	case string:
		res = &tengo.String{Value: r.(string)}
	case []string:
		rr, ok := r.([]string)
		if !ok {
			break
		}
		var resA []tengo.Object
		for _, rrr := range rr {
			resA = append(resA, &tengo.String{Value: rrr})
		}
		res = &tengo.Array{Value: resA}
	}

	return
}

func iterableToMap(t tengo.Object) map[string]interface{} {
	m := make(map[string]interface{})
	if t.CanIterate() {
		i := t.Iterate()
		for i.Next() {
			key, ok := tengo.ToString(i.Key())
			if !ok {
				continue
			}
			value := tengo.ToInterface(i.Value())
			m[key] = value
		}
	}

	return m
}

func iterableToMapString(t tengo.Object) map[string]string {
	m := make(map[string]string)
	if t.CanIterate() {
		i := t.Iterate()
		for i.Next() {
			key, ok := tengo.ToString(i.Key())
			if !ok {
				continue
			}
			if value, ok := tengo.ToString(i.Value()); ok {
				m[key] = value
			}
		}
	}

	return m
}<|MERGE_RESOLUTION|>--- conflicted
+++ resolved
@@ -5,13 +5,9 @@
 
 	tengo "github.com/d5/tengo/v2"
 	"github.com/projectdiscovery/gologger"
-<<<<<<< HEAD
 	"github.com/projectdiscovery/nuclei/v2/internal/progress"
-	"github.com/projectdiscovery/nuclei/v2/pkg/executor"
-=======
 	"github.com/projectdiscovery/nuclei/v2/pkg/executer"
 	"github.com/projectdiscovery/nuclei/v2/pkg/generators"
->>>>>>> f22a223e
 )
 
 // NucleiVar within the scripting engine
@@ -55,13 +51,7 @@
 		externalVars = iterableToMap(args[1])
 	}
 
-<<<<<<< HEAD
-	// track progress
-	p := progress.NewProgress(false)
-
-=======
 	var gotResult bool
->>>>>>> f22a223e
 	for _, template := range n.Templates {
 		if template.HTTPOptions != nil {
 			for _, request := range template.HTTPOptions.Template.BulkRequestsHTTP {
@@ -75,15 +65,9 @@
 					gologger.Warningf("Could not compile request for template '%s': %s\n", template.HTTPOptions.Template.ID, err)
 					continue
 				}
-<<<<<<< HEAD
-				err = httpExecutor.ExecuteHTTP(p, n.URL)
-				if err != nil {
-					gologger.Warningf("Could not send request for template '%s': %s\n", template.HTTPOptions.Template.ID, err)
-=======
 				result := httpExecuter.ExecuteHTTP(n.URL)
 				if result.Error != nil {
 					gologger.Warningf("Could not send request for template '%s': %s\n", template.HTTPOptions.Template.ID, result.Error)
->>>>>>> f22a223e
 					continue
 				}
 
