--- conflicted
+++ resolved
@@ -294,14 +294,11 @@
 	ScanAllIPs bool
 	// IPVersion to scan (4,6)
 	IPVersion goflags.StringSlice
+	// Code enables code templates
+	Code bool
 	// Github token used to clone/pull from private repos for custom templates
 	GithubToken string
 	// GithubTemplateRepo is the list of custom public/private templates github repos
-<<<<<<< HEAD
-	GithubTemplateRepo goflags.StringSlice
-	// Code enables code templates
-	Code bool
-=======
 	GithubTemplateRepo []string
 	// AWS access key for downloading templates from s3 bucket
 	AwsAccessKey string
@@ -311,7 +308,6 @@
 	AwsBucketName string
 	// AWS Region name where aws s3 bucket is located
 	AwsRegion string
->>>>>>> a4e45ed6
 }
 
 func (options *Options) AddVarPayload(key string, value interface{}) {
