--- conflicted
+++ resolved
@@ -246,32 +246,12 @@
 				request.options.Progress.IncrementFailedRequestsBy(int64(generator.Total()))
 				return true, err
 			}
-<<<<<<< HEAD
 			if reqURL == "" {
 				reqURL = generatedHttpRequest.URL()
-=======
-			request.options.Progress.IncrementFailedRequestsBy(int64(generator.Total()))
-			return err
-		}
-		if reqURL == "" {
-			reqURL = generatedHttpRequest.URL()
-		}
-		request.dynamicValues = generatedHttpRequest.dynamicValues
-		// Check if hosts keep erroring
-		if request.options.HostErrorsCache != nil && request.options.HostErrorsCache.Check(reqURL) {
-			break
-		}
-		var gotOutput bool
-		request.options.RateLimiter.Take()
-		err = request.executeRequest(reqURL, generatedHttpRequest, previous, hasInteractMarkers, func(event *output.InternalWrappedEvent) {
-			// Add the extracts to the dynamic values if any.
-			if event.OperatorsResult != nil {
-				gotOutput = true
-				dynamicValues = generators.MergeMaps(dynamicValues, event.OperatorsResult.DynamicValues)
->>>>>>> be66166b
 			}
 			request.dynamicValues = generatedHttpRequest.dynamicValues
-			// Check if hosts just keep erroring
+
+			// Check if hosts keep erroring
 			if request.options.HostErrorsCache != nil && request.options.HostErrorsCache.Check(reqURL) {
 				return true, nil
 			}
@@ -296,6 +276,7 @@
 					callback(event)
 				}
 			}, requestCount)
+
 			// If a variable is unresolved, skip all further requests
 			if err == errStopExecution {
 				return true, nil
@@ -316,7 +297,6 @@
 			return false, nil
 		}
 
-<<<<<<< HEAD
 		inputData, payloads, ok := generator.nextValue()
 		if !ok {
 			break
@@ -337,10 +317,6 @@
 			requestErr = gotErr
 		}
 		if skip || gotErr != nil {
-=======
-		// If this was a match, and we want to stop at first match, skip all further requests.
-		if (generatedHttpRequest.original.options.Options.StopAtFirstMatch || request.StopAtFirstMatch) && gotOutput {
->>>>>>> be66166b
 			break
 		}
 	}
@@ -380,7 +356,7 @@
 		if request.options.Options.Debug || request.options.Options.DebugRequests {
 			gologger.Info().Msgf("[%s] Dumped HTTP request for %s\n\n", request.options.TemplateID, reqURL)
 			gologger.Print().Msgf("%s", dumpedRequestString)
-		} 
+		}
 	}
 	var formedURL string
 	var hostname string
